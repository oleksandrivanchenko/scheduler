'use strict'

const Dispatcher = require('./dispatcher')
const Event = require('./event')
const Promise = require('bluebird')
const redis = require('redis')
const Settings = require('./settings')
const Worker = require('./worker')
const winston = require('./winston')

Promise.promisifyAll(redis)

class Scheduler {
    constructor() {
        this.interval = Settings.interval * 1000 // to millis

        // Dispatcher
        this.dispatcher = new Dispatcher({ redis: redis.createClient(Settings.redis) })
        this.dispatcher.on('error', err => this.error(err, 'Dispatcher'))

        // Workers
        this.workers = []
        let redis_worker_client = redis.createClient(Settings.redis)
        for (let i = 1; i <= Settings.workers; ++i) {
            let worker = new Worker({ name: 'Worker ' + i, redis: redis_worker_client })

            worker.on('error', err => this.error(err, worker.name()))
            worker.on('execute', event => {
                if (Settings.verbose) winston.info(`Executing event ${event.getHash()} on worker "${worker.name()}"`)
            })
            worker.on('retry', (error, event, attempt) => this.error(error, `${worker.name()} - attempt ${attempt}/${Settings.retries}`))
            worker.on('failed', (error, event, attempts) => this.error(error, `${worker.name()} - Failed executing event ${event.getHash()} after ${attempts} attempts`))
            worker.on('done', event => {
                if (Settings.verbose) winston.info(`Finished executing event ${event.getHash()}`)
                event.recur().catch(this.error)
            })

            this.workers.push(worker)
        }

        this._fetch()
    }

    /**
     * Create a new event
     * 
     * NOTE: If the new event's run time occurs before the next
     * Scheduler#_fetch, the event is queued up for execution
     * 
     * @param slug {String}
     * @param key {String} optional
     * @param props {Object}
     * 
     * @returns {Promise}
     */
    add(slug, key, props = {}) {
        props.slug = slug
        props.key = key

        if (!props.run_at) {
            let error = new Error('Missing required field "run_at"')
            error.code = 400
            return Promise.reject(error)
        }
        if (!props.request) {
            let error = new Error('Missing required field "request"')
            error.code = 400
            return Promise.reject(error)
        }
        if (!props.request.href) {
            let error = new Error('Missing required field "request[href]')
            error.code = 400
            return Promise.reject(error)
        }
        
        if (Settings.verbose) winston.info(`Creating new event ${Event.getHash(slug, key)}`)
        
        return new Event(props)
            .save()
            .then(event => {
<<<<<<< HEAD
                if (event.run_at <= Date.now() + this.interval) {
                    if (Settings.verbose) console.log(`Queueing new event ${event.getHash()}`)
=======
                if (event.run_at.getTime() <= Date.now() + this.interval) {
                    if (Settings.verbose) winston.info(`Queueing new event ${event.getHash()}`)
>>>>>>> 4bd7ae41
                    this.dispatcher.queue(event)
                }
                return event
            })
    }

    /**
     * Delete the given event
     * 
     * @param slug {String}
     * @param key {String} optional
     * 
     * @returns {Promise}
     */
    del(slug, key) {
        let event = new Event({ slug, key })
        if (Settings.verbose) winston.info(`Deleting event ${event.getHash()}`)

        return this.dispatcher
            .dequeue(event)
            .then(() => event.destroy())
    }

    /**
     * Outputs the provided error
     * 
     * @param err {Error}
     * @param source {String} optional
     */
    error(err, source = 'Scheduler') {
        winston.error(`${source} Error:`)
        winston.error(err)
        winston.error('Time: ', new Date())
    }

    /**
     * Get an event by slug+key
     * 
     * @params slug {String}
     * @params key {String} optional
     * 
     * @returns {Promise}
     */
    get(slug, key) {
        if (Settings.verbose) winston.info(`Fetching event ${Event.getHash(slug, key)}`)
        return Event.fetch(slug, key)
    }

    /**
     * Update the event with the given properties
     * 
     * NOTE: This function will queue up the event if it is to run
     * before the next Scheduler#_fetch call.  Likewise, it will
     * dequeue or requeue any queued events whose run times were
     * updated to be after the next Scheduler#_fetch or at some
     * other point in this interval, respectively
     * 
     * @params slug {String}
     * @params key {String} optional
     * @params updates {Object}
     * 
     * @returns {Promise}
     */
    update(slug, key, updates = {}) {
        if (Settings.verbose) winston.info(`Updating event ${Event.getHash(slug, key)}`)
        return new Event({ slug, key })
            .save(updates)
            .then(event => {
<<<<<<< HEAD
                if (event.run_at <= Date.now() + this.interval) {
                    if (Settings.verbose) console.log(`Queueing updated event ${event.getHash()}`)
=======
                if (event.run_at.getTime() <= Date.now() + this.interval) {
                    if (Settings.verbose) winston.info(`Queueing updated event ${event.getHash()}`)
>>>>>>> 4bd7ae41
                    return this.dispatcher.queue(event).then(() => Promise.resolve(event))
                } else {
                    if (Settings.verbose) winston.info(`Dequeueing updated event ${event.getHash()}`)
                    return this.dispatcher.dequeue(event).then(() => Promise.resolve(event))
                }
            })
    }

    /**
     * Lists the events by their run times, in order of execution
     * 
     * @param before {Date} optional
     * @param after {Date} optional
     * @param failed {Boolean} optional
     */
    list() {
        if (Settings.verbose) winston.info('Listing events')
        return Event.list(...arguments)
    }

    /**
     * PRIVATE
     * Fetches the next group of events to be queued up for execution
     * 
     * @param __tries {Integer} optional
     * 
     * @returns {Promise}
     */
    _fetch(__tries = 0) {
        if (Settings.verbose) winston.info('Fetching next batch of events')
        return Event
            .list({ before: Date.now() + this.interval, failed: false })
            .then(events => this.dispatcher.flushJobs().then(() => events)) // Clear the ordered set of jobs
            .then(events => this.dispatcher.queue(events)) // Repopulate the ordered set of jobs
            .then(() => setTimeout(this._fetch.bind(this), this.interval)) // Fetch after interval passed
            .catch(err => {
                this.error(err)
                setTimeout(this._fetch.bind(this), 1000) // Try again after 1 second
            })
    }
}

module.exports = Scheduler<|MERGE_RESOLUTION|>--- conflicted
+++ resolved
@@ -78,13 +78,8 @@
         return new Event(props)
             .save()
             .then(event => {
-<<<<<<< HEAD
                 if (event.run_at <= Date.now() + this.interval) {
-                    if (Settings.verbose) console.log(`Queueing new event ${event.getHash()}`)
-=======
-                if (event.run_at.getTime() <= Date.now() + this.interval) {
                     if (Settings.verbose) winston.info(`Queueing new event ${event.getHash()}`)
->>>>>>> 4bd7ae41
                     this.dispatcher.queue(event)
                 }
                 return event
@@ -153,13 +148,8 @@
         return new Event({ slug, key })
             .save(updates)
             .then(event => {
-<<<<<<< HEAD
                 if (event.run_at <= Date.now() + this.interval) {
-                    if (Settings.verbose) console.log(`Queueing updated event ${event.getHash()}`)
-=======
-                if (event.run_at.getTime() <= Date.now() + this.interval) {
                     if (Settings.verbose) winston.info(`Queueing updated event ${event.getHash()}`)
->>>>>>> 4bd7ae41
                     return this.dispatcher.queue(event).then(() => Promise.resolve(event))
                 } else {
                     if (Settings.verbose) winston.info(`Dequeueing updated event ${event.getHash()}`)
